import { useState } from 'react';
import { BrowserRouter as Router, Routes, Route } from 'react-router-dom';
<<<<<<< HEAD
import { SidebarProvider, SidebarTrigger } from './components/ui-shadcn/sidebar';
import { AppSidebar } from './components/layout/AppSidebar';
import { EnhancedDashboard } from './components/dashboard/EnhancedDashboard';
import { EnhancedExperimentsPage } from './components/experiments/EnhancedExperimentsPage';
import { Toaster } from './components/ui-shadcn/sonner';

function App() {
  return (
    <Router>
      <SidebarProvider>
        <div className="flex min-h-screen w-full">
          <AppSidebar />
          <main className="flex-1 overflow-auto">
            <div className="container mx-auto p-6 space-y-6">
              <div className="flex items-center gap-2 mb-4">
                <SidebarTrigger />
              </div>
              <Routes>
                <Route path="/" element={<EnhancedDashboard />} />
                <Route path="/experiments" element={<EnhancedExperimentsPage />} />
                <Route path="/analytics" element={<EnhancedDashboard />} />
                <Route path="/symbi" element={<EnhancedDashboard />} />
                <Route path="/reports" element={<EnhancedDashboard />} />
                <Route path="/activity" element={<EnhancedDashboard />} />
                <Route path="/data-sources" element={<EnhancedDashboard />} />
                <Route path="/team" element={<EnhancedDashboard />} />
                <Route path="/security" element={<EnhancedDashboard />} />
                <Route path="/settings" element={<EnhancedDashboard />} />
              </Routes>
            </div>
          </main>
=======
import { Dashboard } from "./components/Dashboard";
import { ExperimentsPage } from "./components/pages/ExperimentsPage";
import { AnalyticsPage } from "./components/pages/AnalyticsPage";
import { AssessmentPage } from "./components/pages/AssessmentPage";
import { ReportsPage } from "./components/pages/ReportsPage";
import { AppLayout } from "./components/layout/AppLayout";
import { ToastProvider } from "./components/ui/toast";
import { LoginForm } from './components/auth/LoginForm';
import { SignUpForm } from './components/auth/SignUpForm';
import { ProtectedRoute } from './components/auth/ProtectedRoute';
import { AuthService } from './lib/auth/auth-service';
import { supabase } from './lib/supabase';

function App() {
  const [isDarkMode, setIsDarkMode] = useState(false);
  const authService = new AuthService(supabase);
  
  const handleThemeToggle = () => {
    setIsDarkMode(!isDarkMode);
    document.documentElement.classList.toggle('dark');
  };
  
  return (
    <ToastProvider>
      <Router>
        <div className={isDarkMode ? 'dark' : ''}>
          <AppLayout onThemeToggle={handleThemeToggle} isDarkMode={isDarkMode}>
            <Routes>
              <Route path="/" element={<Dashboard />} />
              <Route path="/assessment" element={
                <ProtectedRoute authService={authService} requiredPermission="analytics.read">
                  <AssessmentPage />
                </ProtectedRoute>
              } />
              <Route path="/analytics" element={
                <ProtectedRoute authService={authService} requiredPermission="analytics.read">
                  <AnalyticsPage />
                </ProtectedRoute>
              } />
              <Route path="/reports" element={
                <ProtectedRoute authService={authService} requiredPermission="reports.read">
                  <ReportsPage />
                </ProtectedRoute>
              } />
              <Route path="/experiments" element={
                <ProtectedRoute authService={authService} requiredPermission="experiments.read">
                  <ExperimentsPage />
                </ProtectedRoute>
              } />
              <Route path="/login" element={<LoginForm authService={authService} />} />
              <Route path="/signup" element={<SignUpForm authService={authService} />} />
            </Routes>
          </AppLayout>
>>>>>>> 0bf4b41d
        </div>
        <Toaster />
      </SidebarProvider>
    </Router>
  );
}

export default App;<|MERGE_RESOLUTION|>--- conflicted
+++ resolved
@@ -1,45 +1,16 @@
 import { useState } from 'react';
 import { BrowserRouter as Router, Routes, Route } from 'react-router-dom';
-<<<<<<< HEAD
 import { SidebarProvider, SidebarTrigger } from './components/ui-shadcn/sidebar';
 import { AppSidebar } from './components/layout/AppSidebar';
 import { EnhancedDashboard } from './components/dashboard/EnhancedDashboard';
 import { EnhancedExperimentsPage } from './components/experiments/EnhancedExperimentsPage';
-import { Toaster } from './components/ui-shadcn/sonner';
-
-function App() {
-  return (
-    <Router>
-      <SidebarProvider>
-        <div className="flex min-h-screen w-full">
-          <AppSidebar />
-          <main className="flex-1 overflow-auto">
-            <div className="container mx-auto p-6 space-y-6">
-              <div className="flex items-center gap-2 mb-4">
-                <SidebarTrigger />
-              </div>
-              <Routes>
-                <Route path="/" element={<EnhancedDashboard />} />
-                <Route path="/experiments" element={<EnhancedExperimentsPage />} />
-                <Route path="/analytics" element={<EnhancedDashboard />} />
-                <Route path="/symbi" element={<EnhancedDashboard />} />
-                <Route path="/reports" element={<EnhancedDashboard />} />
-                <Route path="/activity" element={<EnhancedDashboard />} />
-                <Route path="/data-sources" element={<EnhancedDashboard />} />
-                <Route path="/team" element={<EnhancedDashboard />} />
-                <Route path="/security" element={<EnhancedDashboard />} />
-                <Route path="/settings" element={<EnhancedDashboard />} />
-              </Routes>
-            </div>
-          </main>
-=======
 import { Dashboard } from "./components/Dashboard";
 import { ExperimentsPage } from "./components/pages/ExperimentsPage";
 import { AnalyticsPage } from "./components/pages/AnalyticsPage";
 import { AssessmentPage } from "./components/pages/AssessmentPage";
 import { ReportsPage } from "./components/pages/ReportsPage";
-import { AppLayout } from "./components/layout/AppLayout";
-import { ToastProvider } from "./components/ui/toast";
+import { Toaster } from './components/ui-shadcn/sonner';
+import { ToastProvider } from "./components/ui/Toast";
 import { LoginForm } from './components/auth/LoginForm';
 import { SignUpForm } from './components/auth/SignUpForm';
 import { ProtectedRoute } from './components/auth/ProtectedRoute';
@@ -59,38 +30,53 @@
     <ToastProvider>
       <Router>
         <div className={isDarkMode ? 'dark' : ''}>
-          <AppLayout onThemeToggle={handleThemeToggle} isDarkMode={isDarkMode}>
-            <Routes>
-              <Route path="/" element={<Dashboard />} />
-              <Route path="/assessment" element={
-                <ProtectedRoute authService={authService} requiredPermission="analytics.read">
-                  <AssessmentPage />
-                </ProtectedRoute>
-              } />
-              <Route path="/analytics" element={
-                <ProtectedRoute authService={authService} requiredPermission="analytics.read">
-                  <AnalyticsPage />
-                </ProtectedRoute>
-              } />
-              <Route path="/reports" element={
-                <ProtectedRoute authService={authService} requiredPermission="reports.read">
-                  <ReportsPage />
-                </ProtectedRoute>
-              } />
-              <Route path="/experiments" element={
-                <ProtectedRoute authService={authService} requiredPermission="experiments.read">
-                  <ExperimentsPage />
-                </ProtectedRoute>
-              } />
-              <Route path="/login" element={<LoginForm authService={authService} />} />
-              <Route path="/signup" element={<SignUpForm authService={authService} />} />
-            </Routes>
-          </AppLayout>
->>>>>>> 0bf4b41d
+          <SidebarProvider>
+            <div className="flex min-h-screen w-full">
+              <AppSidebar />
+              <main className="flex-1 overflow-auto">
+                <div className="container mx-auto p-6 space-y-6">
+                  <div className="flex items-center gap-2 mb-4">
+                    <SidebarTrigger />
+                  </div>
+                  <Routes>
+                    <Route path="/" element={<EnhancedDashboard />} />
+                    <Route path="/experiments" element={
+                      <ProtectedRoute authService={authService} requiredPermission="experiments.read">
+                        <EnhancedExperimentsPage />
+                      </ProtectedRoute>
+                    } />
+                    <Route path="/assessment" element={
+                      <ProtectedRoute authService={authService} requiredPermission="analytics.read">
+                        <AssessmentPage />
+                      </ProtectedRoute>
+                    } />
+                    <Route path="/analytics" element={
+                      <ProtectedRoute authService={authService} requiredPermission="analytics.read">
+                        <AnalyticsPage />
+                      </ProtectedRoute>
+                    } />
+                    <Route path="/reports" element={
+                      <ProtectedRoute authService={authService} requiredPermission="reports.read">
+                        <ReportsPage />
+                      </ProtectedRoute>
+                    } />
+                    <Route path="/symbi" element={<EnhancedDashboard />} />
+                    <Route path="/activity" element={<EnhancedDashboard />} />
+                    <Route path="/data-sources" element={<EnhancedDashboard />} />
+                    <Route path="/team" element={<EnhancedDashboard />} />
+                    <Route path="/security" element={<EnhancedDashboard />} />
+                    <Route path="/settings" element={<EnhancedDashboard />} />
+                    <Route path="/login" element={<LoginForm authService={authService} />} />
+                    <Route path="/signup" element={<SignUpForm authService={authService} />} />
+                  </Routes>
+                </div>
+              </main>
+            </div>
+            <Toaster />
+          </SidebarProvider>
         </div>
-        <Toaster />
-      </SidebarProvider>
-    </Router>
+      </Router>
+    </ToastProvider>
   );
 }
 
