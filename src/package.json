{
  "name": "symbi-resonate-platform",
  "version": "1.0.0",
  "description": "A comprehensive SaaS analytics platform for tracking AI collaboration and resonance across ecosystems",
  "main": "App.tsx",
  "type": "module",
  "scripts": {
    "dev": "vite",
    "build": "tsc && vite build",
    "preview": "vite preview",
    "lint": "eslint . --ext ts,tsx --report-unused-disable-directives --max-warnings 0",
    "type-check": "tsc --noEmit -p tsconfig.verify.json",
    "test": "jest --coverage"
  },
  "keywords": [
    "analytics",
    "ai-collaboration",
    "assessment-framework",
    "brutalist-design",
    "react",
    "typescript",
    "supabase",
    "saas"
  ],
  "author": "SYMBI Resonate Team",
  "license": "MIT",
  "dependencies": {
    "react": "^18.2.0",
    "react-dom": "^18.2.0",
    "lucide-react": "latest",
    "recharts": "latest",
    "@supabase/supabase-js": "^2.0.0",
    "tweetnacl": "^1.0.3"
  },
  "devDependencies": {
    "@types/react": "^18.2.0",
    "@types/react-dom": "^18.2.0",
    "@typescript-eslint/eslint-plugin": "^6.0.0",
    "@typescript-eslint/parser": "^6.0.0",
    "@vitejs/plugin-react": "^4.0.0",
    "eslint": "^8.45.0",
    "eslint-plugin-react-hooks": "^4.6.0",
    "eslint-plugin-react-refresh": "^0.4.3",
    "typescript": "^5.0.2",
<<<<<<< HEAD
    "vite": "^7.1.11",
    "tailwindcss": "^4.0.0"
=======
    "vite": "^5.4.21",
    "tailwindcss": "^4.0.0",
    "jest": "^29.7.0",
    "ts-jest": "^29.1.0",
    "@types/jest": "^29.5.12"
>>>>>>> e0310a15
  },
  "repository": {
    "type": "git",
    "url": "https://github.com/s8ken/symbi-resonate.git"
  },
  "bugs": {
    "url": "https://github.com/s8ken/symbi-resonate/issues"
  },
  "homepage": "https://github.com/s8ken/symbi-resonate#readme",
  "engines": {
    "node": ">=18.0.0"
  }
}<|MERGE_RESOLUTION|>--- conflicted
+++ resolved
@@ -25,14 +25,15 @@
   "author": "SYMBI Resonate Team",
   "license": "MIT",
   "dependencies": {
+    "@supabase/supabase-js": "^2.0.0",
+    "lucide-react": "latest",
     "react": "^18.2.0",
     "react-dom": "^18.2.0",
-    "lucide-react": "latest",
     "recharts": "latest",
-    "@supabase/supabase-js": "^2.0.0",
     "tweetnacl": "^1.0.3"
   },
   "devDependencies": {
+    "@types/jest": "^29.5.14",
     "@types/react": "^18.2.0",
     "@types/react-dom": "^18.2.0",
     "@typescript-eslint/eslint-plugin": "^6.0.0",
@@ -41,17 +42,11 @@
     "eslint": "^8.45.0",
     "eslint-plugin-react-hooks": "^4.6.0",
     "eslint-plugin-react-refresh": "^0.4.3",
+    "jest": "^29.7.0",
+    "tailwindcss": "^4.0.0",
+    "ts-jest": "^29.4.5",
     "typescript": "^5.0.2",
-<<<<<<< HEAD
-    "vite": "^7.1.11",
-    "tailwindcss": "^4.0.0"
-=======
-    "vite": "^5.4.21",
-    "tailwindcss": "^4.0.0",
-    "jest": "^29.7.0",
-    "ts-jest": "^29.1.0",
-    "@types/jest": "^29.5.12"
->>>>>>> e0310a15
+    "vite": "^5.4.21"
   },
   "repository": {
     "type": "git",
