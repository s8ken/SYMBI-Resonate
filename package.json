--- conflicted
+++ resolved
@@ -31,13 +31,8 @@
     "@radix-ui/react-toggle": "^1.1.2",
     "@radix-ui/react-toggle-group": "^1.1.2",
     "@radix-ui/react-tooltip": "^1.1.8",
-<<<<<<< HEAD
     "@supabase/supabase-js": "^2.83.0",
-    "@types/uuid": "^10.0.0",
-=======
-    "@supabase/supabase-js": "^2.48.1",
     "@types/uuid": "^11.0.0",
->>>>>>> 30dd8017
     "@typescript-eslint/eslint-plugin": "*",
     "@typescript-eslint/parser": "*",
     "@vitejs/plugin-react": "*",
